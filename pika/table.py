--- conflicted
+++ resolved
@@ -53,11 +53,7 @@
 
 from pika.exceptions import *
 
-
 def encode_table(pieces, table):
-<<<<<<< HEAD
-    table = table or dict()
-=======
     r'''
     >>> test_encode(None)
     '\x00\x00\x00\x00'
@@ -77,78 +73,19 @@
     '\x00\x00\x00.\x01aI\xff\xff\xff\xff\x01bA\x00\x00\x00\x19I\x00\x00\x00\x01I\x00\x00\x00\x02I\x00\x00\x00\x03I\x00\x00\x00\x04I\xff\xff\xff\xff\x01gI\xff\xff\xff\xff'
 
     '''
-    if table is None:
-        table = {}
->>>>>>> a8946be5
+    table = table or dict()
     length_index = len(pieces)
-    pieces.append(None)  # placeholder
+    pieces.append(None) # placeholder
     tablesize = 0
     for (key, value) in table.iteritems():
         pieces.append(struct.pack('B', len(key)))
         pieces.append(key)
-<<<<<<< HEAD
-        tablesize += 1 + len(key)
-
-        # String
-        if isinstance(value, str):
-            pieces.append(struct.pack('>cI', 'S', len(value)))
-            pieces.append(value)
-            tablesize += 5 + len(value)
-
-        # Int
-        elif isinstance(value, int):
-            pieces.append(struct.pack('>cI', 'I', value))
-            tablesize += 5
-
-        # Decimal
-        elif isinstance(value, decimal.Decimal):
-            value = value.normalize()
-            if value._exp < 0:
-                decimals = -value._exp
-                raw = int(value * (decimal.Decimal(10) ** decimals))
-                pieces.append(struct.pack('>cBi', 'D', decimals, raw))
-            else:
-                # per spec, the "decimals" octet is unsigned (!)
-                pieces.append(struct.pack('>cBI', 'D', 0, int(value)))
-            tablesize += 6
-
-        # Datetime
-        elif isinstance(value, datetime.datetime):
-            pieces.append(struct.pack('>cQ', 'T',
-                          calendar.timegm(value.utctimetuple())))
-            tablesize += 9
-
-        # Dict
-        elif isinstance(value, dict):
-            pieces.append(struct.pack('>c', 'F'))
-            tablesize += 1 + encode_table(pieces, value)
-
-        # List/Array
-        elif isinstance(value, list):
-            p = list()
-            [encode_table(p, v) for v in value]
-            piece = ''.join(p)
-            pieces.append(struct.pack('>cI', 'A', len(piece)))
-            pieces.append(piece)
-            tablesize += 5 + len(piece)
-
-        # Unknown
-        else:
-            raise InvalidTableError("Unsupported field kind during encoding",
-                                    key, value)
-=======
         tablesize = tablesize + 1 + len(key)
         tablesize += encode_value(pieces, value)
->>>>>>> a8946be5
 
     pieces[length_index] = struct.pack('>I', tablesize)
     return tablesize + 4
 
-<<<<<<< HEAD
-
-def decode_table(encoded, offset):
-    result = dict()
-=======
 def encode_value(pieces, value):
     if isinstance(value, str):
         pieces.append(struct.pack('>cI', 'S', len(value)))
@@ -208,103 +145,46 @@
     {'a': [1, 2, 3, 'a', Decimal('-0.01'), 5]}
     '''
     result = {}
->>>>>>> a8946be5
     tablesize = struct.unpack_from('>I', encoded, offset)[0]
     offset += 4
     limit = offset + tablesize
     while offset < limit:
         keylen = struct.unpack_from('B', encoded, offset)[0]
-<<<<<<< HEAD
         offset += 1
-        key = encoded[offset: offset + keylen]
+        key = encoded[offset : offset + keylen]
         offset += keylen
-        kind = encoded[offset]
-        offset += 1
-
-        # String
-        if kind == 'S':
-            length = struct.unpack_from('>I', encoded, offset)[0]
-            offset += 4
-            value = encoded[offset: offset + length]
-            offset += length
-
-        # Int
-        elif kind == 'I':
-            value = struct.unpack_from('>I', encoded, offset)[0]
-            offset += 4
-
-        # Decimal
-        elif kind == 'D':
-            decimals = struct.unpack_from('B', encoded, offset)[0]
-            offset += 1
-            raw = struct.unpack_from('>I', encoded, offset)[0]
-            offset += 4
-            value = decimal.Decimal(raw) * (decimal.Decimal(10) ** -decimals)
-
-        # Datetime
-        elif kind == 'T':
-            value = datetime.datetime.utcfromtimestamp(struct.unpack_from('>Q',
-                                                       encoded, offset)[0])
-            offset += 8
-
-        # Dict
-        elif kind == 'F':
-            (value, offset) = decode_table(encoded, offset)
-
-        # List/Array
-        elif kind == 'A':
-            length, = struct.unpack_from('>I', encoded, offset)
-            offset += 4
-            offset_end = offset + length
-            value = list()
-            while offset < offset_end:
-                v, offset = decode_table(encoded, offset)
-                value.append(v)
-            if offset != offset_end:
-                raise TableDecodingError
-
-        else:
-            raise InvalidTableError("Unsupported field kind %s while decoding"\
-                                    % kind)
-        result[key] = value
-
-    return result, offset
-=======
-        offset = offset + 1
-        key = encoded[offset : offset + keylen]
-        offset = offset + keylen
         value, offset = decode_value(encoded, offset)
         result[key] = value
-    return (result, offset)
+    return result, offset
 
 def decode_value(encoded, offset):
     kind = encoded[offset]
-    offset = offset + 1
+    offset += 1
     if kind == 'S':
         length = struct.unpack_from('>I', encoded, offset)[0]
-        offset = offset + 4
+        offset += 4
         value = encoded[offset : offset + length]
-        offset = offset + length
+        offset += length
     elif kind == 'I':
         value = struct.unpack_from('>i', encoded, offset)[0]
-        offset = offset + 4
+        offset += 4
     elif kind == 'l':
         value = struct.unpack_from('>q', encoded, offset)[0]
-        offset = offset + 8
+        offset += 8
     elif kind == 'D':
         decimals = struct.unpack_from('B', encoded, offset)[0]
-        offset = offset + 1
+        offset += 1
         raw = struct.unpack_from('>i', encoded, offset)[0]
-        offset = offset + 4
+        offset += 4
         value = decimal.Decimal(raw) * (decimal.Decimal(10) ** -decimals)
     elif kind == 'T':
         value = datetime.datetime.utcfromtimestamp(struct.unpack_from('>Q', encoded, offset)[0])
-        offset = offset + 8
+        offset += 8
     elif kind == 'F':
         (value, offset) = decode_table(encoded, offset)
     elif kind == 'A':
         length = struct.unpack_from('>I', encoded, offset)[0]
-        offset = offset + 4
+        offset += 4
         offset_end = offset + length
         value = []
         while offset < offset_end:
@@ -330,5 +210,4 @@
         return v
 
     import doctest
-    doctest.testmod()
->>>>>>> a8946be5
+    doctest.testmod()